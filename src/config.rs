use crate::error::{Error, Result};
use crate::storage::constants::DEFAULT_FS_ROOT;
use crate::storage::{StorageConfig, StorageProvider};
use log::warn;
use std::env;
use std::str::FromStr;

/// Read the first available environment variable from a list of keys
fn env_any(keys: &[&str]) -> Option<String> {
    for key in keys {
        if let Ok(val) = env::var(key) {
            return Some(val);
        }
    }
    None
}

<<<<<<< HEAD
/// Load storage configuration from environment variables
pub fn load_storage_config() -> Result<StorageConfig> {
    let provider_str = env::var("STORAGE_PROVIDER").unwrap_or_else(|_| "oss".to_string());
    let provider = StorageProvider::from_str(&provider_str)?;

    match provider {
        StorageProvider::Oss => load_oss_config(),
        StorageProvider::S3 => load_s3_config(&provider_str),
        StorageProvider::Fs => load_fs_config(),
        StorageProvider::Hdfs => load_hdfs_config(),
    }
}

/// Load HDFS configuration
fn load_hdfs_config() -> Result<StorageConfig> {
    let name_node = env::var("HDFS_NAME_NODE").map_err(|_| Error::MissingEnvVar {
        key: "HDFS_NAME_NODE".to_string(),
    })?;
    let root_path = env::var("HDFS_ROOT_PATH").unwrap_or_else(|_| "/".to_string());
    Ok(StorageConfig::hdfs(name_node, root_path))
}

/// Load OSS (Alibaba Cloud) configuration
fn load_oss_config() -> Result<StorageConfig> {
    let bucket = get_env_var("STORAGE_BUCKET", "OSS_BUCKET")?;
    let access_key_id = get_env_var("STORAGE_ACCESS_KEY_ID", "OSS_ACCESS_KEY_ID")?;
    let access_key_secret = get_env_var("STORAGE_ACCESS_KEY_SECRET", "OSS_ACCESS_KEY_SECRET")?;
=======
/// Read a required environment variable from a list of keys
fn env_any_required(keys: &[&str]) -> Result<String> {
    env_any(keys).ok_or_else(|| Error::MissingEnvVar {
        key: keys.join(" or "),
    })
}

/// Provider-specific environment variable keys
struct ProviderKeys {
    bucket: Vec<&'static str>,
    access_key_id: Vec<&'static str>,
    secret_key: Vec<&'static str>,
    region: Vec<&'static str>,
    endpoint: Vec<&'static str>,
}
>>>>>>> c513483b

impl ProviderKeys {
    fn for_oss() -> Self {
        Self {
            bucket: vec!["STORAGE_BUCKET", "OSS_BUCKET"],
            access_key_id: vec!["STORAGE_ACCESS_KEY_ID", "OSS_ACCESS_KEY_ID"],
            secret_key: vec!["STORAGE_ACCESS_KEY_SECRET", "OSS_ACCESS_KEY_SECRET"],
            region: vec!["STORAGE_REGION", "OSS_REGION"],
            endpoint: vec!["STORAGE_ENDPOINT", "OSS_ENDPOINT"],
        }
    }

    fn for_aws() -> Self {
        Self {
            bucket: vec!["STORAGE_BUCKET", "AWS_S3_BUCKET"],
            access_key_id: vec!["STORAGE_ACCESS_KEY_ID", "AWS_ACCESS_KEY_ID"],
            secret_key: vec!["STORAGE_ACCESS_KEY_SECRET", "AWS_SECRET_ACCESS_KEY"],
            region: vec!["STORAGE_REGION", "AWS_DEFAULT_REGION"],
            endpoint: vec!["STORAGE_ENDPOINT"],
        }
    }

    fn for_minio() -> Self {
        Self {
            bucket: vec!["STORAGE_BUCKET", "MINIO_BUCKET"],
            access_key_id: vec!["STORAGE_ACCESS_KEY_ID", "MINIO_ACCESS_KEY"],
            secret_key: vec!["STORAGE_ACCESS_KEY_SECRET", "MINIO_SECRET_KEY"],
            region: vec!["STORAGE_REGION", "MINIO_DEFAULT_REGION"],
            endpoint: vec!["STORAGE_ENDPOINT", "MINIO_ENDPOINT"],
        }
    }
}

/// Select appropriate ProviderKeys for S3-like providers (AWS/MinIO)
fn s3_like_keys(provider_str: &str) -> ProviderKeys {
    if provider_str.eq_ignore_ascii_case("minio") {
        ProviderKeys::for_minio()
    } else {
        ProviderKeys::for_aws()
    }
}

/// Load storage configuration from environment variables
pub fn load_storage_config() -> Result<StorageConfig> {
    let provider_str = env::var("STORAGE_PROVIDER").unwrap_or_else(|_| {
        warn!("STORAGE_PROVIDER not set, using default: oss");
        "oss".to_string()
    });
    let provider = StorageProvider::from_str(&provider_str)?;

    match provider {
        StorageProvider::Oss => load_cloud_config(ProviderKeys::for_oss(), StorageConfig::oss),
        StorageProvider::S3 => load_cloud_config(s3_like_keys(&provider_str), StorageConfig::s3),
        StorageProvider::Fs => load_fs_config(),
    }
}

/// Load configuration for any cloud storage provider
fn load_cloud_config<F>(keys: ProviderKeys, config_constructor: F) -> Result<StorageConfig>
where
    F: FnOnce(String, String, String, Option<String>) -> StorageConfig,
{
    let bucket = env_any_required(&keys.bucket)?;
    let access_key_id = env_any_required(&keys.access_key_id)?;
    let secret_key = env_any_required(&keys.secret_key)?;

    let region = env_any(&keys.region);
    let endpoint = env_any(&keys.endpoint);

    let mut config = config_constructor(bucket, access_key_id, secret_key, region);
    config.endpoint = endpoint;
    Ok(config)
}

/// Load filesystem configuration (for testing)
fn load_fs_config() -> Result<StorageConfig> {
    let root_path = env::var("STORAGE_ROOT_PATH").unwrap_or_else(|_| DEFAULT_FS_ROOT.to_string());
    Ok(StorageConfig::fs(root_path))
}<|MERGE_RESOLUTION|>--- conflicted
+++ resolved
@@ -15,35 +15,6 @@
     None
 }
 
-<<<<<<< HEAD
-/// Load storage configuration from environment variables
-pub fn load_storage_config() -> Result<StorageConfig> {
-    let provider_str = env::var("STORAGE_PROVIDER").unwrap_or_else(|_| "oss".to_string());
-    let provider = StorageProvider::from_str(&provider_str)?;
-
-    match provider {
-        StorageProvider::Oss => load_oss_config(),
-        StorageProvider::S3 => load_s3_config(&provider_str),
-        StorageProvider::Fs => load_fs_config(),
-        StorageProvider::Hdfs => load_hdfs_config(),
-    }
-}
-
-/// Load HDFS configuration
-fn load_hdfs_config() -> Result<StorageConfig> {
-    let name_node = env::var("HDFS_NAME_NODE").map_err(|_| Error::MissingEnvVar {
-        key: "HDFS_NAME_NODE".to_string(),
-    })?;
-    let root_path = env::var("HDFS_ROOT_PATH").unwrap_or_else(|_| "/".to_string());
-    Ok(StorageConfig::hdfs(name_node, root_path))
-}
-
-/// Load OSS (Alibaba Cloud) configuration
-fn load_oss_config() -> Result<StorageConfig> {
-    let bucket = get_env_var("STORAGE_BUCKET", "OSS_BUCKET")?;
-    let access_key_id = get_env_var("STORAGE_ACCESS_KEY_ID", "OSS_ACCESS_KEY_ID")?;
-    let access_key_secret = get_env_var("STORAGE_ACCESS_KEY_SECRET", "OSS_ACCESS_KEY_SECRET")?;
-=======
 /// Read a required environment variable from a list of keys
 fn env_any_required(keys: &[&str]) -> Result<String> {
     env_any(keys).ok_or_else(|| Error::MissingEnvVar {
@@ -59,7 +30,6 @@
     region: Vec<&'static str>,
     endpoint: Vec<&'static str>,
 }
->>>>>>> c513483b
 
 impl ProviderKeys {
     fn for_oss() -> Self {
@@ -114,6 +84,7 @@
         StorageProvider::Oss => load_cloud_config(ProviderKeys::for_oss(), StorageConfig::oss),
         StorageProvider::S3 => load_cloud_config(s3_like_keys(&provider_str), StorageConfig::s3),
         StorageProvider::Fs => load_fs_config(),
+        StorageProvider::Hdfs => load_hdfs_config(),
     }
 }
 
@@ -134,6 +105,15 @@
     Ok(config)
 }
 
+/// Load HDFS configuration
+fn load_hdfs_config() -> Result<StorageConfig> {
+    let name_node = env::var("HDFS_NAME_NODE").map_err(|_| Error::MissingEnvVar {
+        key: "HDFS_NAME_NODE".to_string(),
+    })?;
+    let root_path = env::var("HDFS_ROOT_PATH").unwrap_or_else(|_| "/".to_string());
+    Ok(StorageConfig::hdfs(name_node, root_path))
+}
+
 /// Load filesystem configuration (for testing)
 fn load_fs_config() -> Result<StorageConfig> {
     let root_path = env::var("STORAGE_ROOT_PATH").unwrap_or_else(|_| DEFAULT_FS_ROOT.to_string());
